{
  "name": "blisdk",
<<<<<<< HEAD
  "version": "0.0.3",
=======
  "version": "0.0.4",
>>>>>>> f785b1f3
  "description": "Node SDK for Blis",
  "main": "lib/blisdk.js",
  "typings": "./src/botbuilder.d.ts",
  "scripts": {
    "build": "tsc",
    "watch": "npm-run-all -p -r -l tsc-watch",
    "tsc-watch": "tsc -w",
    "clean": "rm -rf lib",
    "publish": "tsc",
    "start": "http-server -p 5000"
  },
  "author": "",
  "license": "ISC",
  "dependencies": {
    "@types/node": "^7.0.34",
    "blis-models": "^0.0.1",
    "botbuilder": "^3.8.2",
    "json-typescript-mapper": "^1.1.3",
    "node-cache": "^4.1.1",
    "redis": "^2.7.1",
    "request": "^2.79.0",
    "restify": "^4.3.0",
    "swagger-client": "^2.1.32",
    "tslib": "^1.5.0"
  },
  "devDependencies": {
    "@types/node": "^7.0.4",
    "fs-extra": "^1.0.0",
    "http-server": "^0.9.0",
    "nodemon": "^1.11.0",
    "ts-loader": "^1.3.3",
    "ts-node": "^2.0.0",
    "typescript": "^2.1.5",
    "npm-run-all": "^3.1.2",
    "source-map-loader": "^0.1.5"
  }
}<|MERGE_RESOLUTION|>--- conflicted
+++ resolved
@@ -1,10 +1,6 @@
 {
   "name": "blisdk",
-<<<<<<< HEAD
-  "version": "0.0.3",
-=======
   "version": "0.0.4",
->>>>>>> f785b1f3
   "description": "Node SDK for Blis",
   "main": "lib/blisdk.js",
   "typings": "./src/botbuilder.d.ts",
