{
  "name": "@conversationlearner/sdk",
  "version": "0.0.0-development",
  "description": "Node SDK for Conversation Learner",
  "main": "lib/index.js",
  "typings": "lib/index.d.ts",
  "scripts": {
    "lint": "tslint -t codeFrame 'src/**/*.ts' 'test/**/*.ts'",
    "prebuild": "npm run lint",
    "build": "tsc",
    "clean": "rm -rf lib",
    "prettier": "prettier",
    "runprettier": "prettier --write --no-semi --single-quote src/**/*.ts",
    "prepublishOnly": "tsc",
    "pretest": "tsc",
    "tsc": "tsc",
    "test": "jest",
    "setpackageversion": "tsc -p ./scripts/tsconfig.json && node ./scripts/setpackageversion.js",
    "verifypackagelock": "tsc -p ./scripts/tsconfig.json && node ./scripts/verifypackagelock.js",
    "ui": "node ./lib/clUiRunner.js",
    "commit": "git-cz",
    "commitmsg": "commitlint -E GIT_PARAMS"
  },
  "config": {
    "commitizen": {
      "path": "node_modules/cz-conventional-changelog"
    }
  },
  "release": {
    "analyzeCommits": {
      "preset": "angular",
      "releaseRules": [
        {
          "breaking": true,
          "release": "minor"
        }
      ]
    }
  },
  "author": "Microsoft Conversation Learner Team",
  "license": "MIT",
  "dependencies": {
<<<<<<< HEAD
    "@conversationlearner/models": "0.192.0",
    "@conversationlearner/ui": "0.335.0",
=======
    "@conversationlearner/models": "0.193.1",
    "@conversationlearner/ui": "0.335.10",
>>>>>>> 30821fe1
    "@types/supertest": "2.0.4",
    "async-file": "^2.0.2",
    "body-parser": "1.18.3",
    "botbuilder": "4.1.7",
    "cors": "2.8.4",
    "express": "4.16.3",
    "filenamify": "^2.0.0",
    "fs-extra": "^5.0.0",
    "http-proxy-middleware": "0.18.0",
    "http-status-codes": "^1.3.0",
    "redis": "^2.7.1",
    "request": "^2.79.0",
    "semver": "^5.5.0",
    "supertest": "3.1.0",
    "swagger-client": "^2.1.32",
    "tslib": "^1.5.0",
    "url": "0.11.0",
    "xmldom": "^0.1.27"
  },
  "devDependencies": {
    "@commitlint/cli": "7.0.0",
    "@commitlint/config-conventional": "7.0.1",
    "@types/cors": "2.8.4",
    "@types/execa": "^0.8.1",
    "@types/express": "4.16.0",
    "@types/filenamify": "^2.0.1",
    "@types/fs-extra": "^5.0.0",
    "@types/http-proxy-middleware": "0.17.4",
    "@types/jest": "^22.1.0",
    "@types/node": "^8.0.28",
    "@types/redis": "^2.6.0",
    "@types/request": "^2.0.3",
    "@types/semver": "^5.5.0",
    "@types/xmldom": "^0.1.29",
    "commitizen": "2.10.1",
    "execa": "^0.9.0",
    "http-server": "^0.11.1",
    "husky": "0.14.3",
    "jest": "^22.1.4",
    "nodemon": "^1.11.0",
    "prettier": "^1.10.2",
    "tslint": "^5.9.1",
    "tslint-config-prettier": "^1.12.0",
    "tslint-config-standard": "^7.0.0",
    "tslint-microsoft-contrib": "^5.0.3",
    "typescript": "^3.1.6"
  },
  "files": [
    "lib",
    "src"
  ],
  "jest": {
    "testMatch": [
      "**/lib/**/?(*.)(spec|test).js?(x)"
    ],
    "testEnvironment": "node"
  },
  "prettier": {
    "tabWidth": 4,
    "printWidth": 140
  },
  "commitlint": {
    "extends": [
      "@commitlint/config-conventional"
    ]
  },
  "publishConfig": {
    "tag": "next",
    "access": "public"
  }
}<|MERGE_RESOLUTION|>--- conflicted
+++ resolved
@@ -40,13 +40,8 @@
   "author": "Microsoft Conversation Learner Team",
   "license": "MIT",
   "dependencies": {
-<<<<<<< HEAD
-    "@conversationlearner/models": "0.192.0",
-    "@conversationlearner/ui": "0.335.0",
-=======
     "@conversationlearner/models": "0.193.1",
     "@conversationlearner/ui": "0.335.10",
->>>>>>> 30821fe1
     "@types/supertest": "2.0.4",
     "async-file": "^2.0.2",
     "body-parser": "1.18.3",
