{
  "name": "blis-sdk",
<<<<<<< HEAD
  "version": "0.102.1",
=======
  "version": "0.103.0",
>>>>>>> 9d0237cf
  "description": "Node SDK for Blis",
  "main": "lib/Blis-SDK.js",
  "typings": "lib/Blis-SDK.d.ts",
  "scripts": {
    "build": "tsc",
    "clean": "rm -rf lib",
    "publish": "tsc"
  },
  "author": "Microsoft BLIS Team",
  "license": "MIT",
  "dependencies": {
    "blis-models": "^0.100.1",
    "botbuilder-core": "^4.0.0-h4.2",
    "express": "^4.15.3",
    "node-cache": "^4.1.1",
    "offline-directline": "^1.1.5",
    "redis": "^2.7.1",
    "request": "^2.79.0",
    "restify": "^4.3.0",
    "restify-cors-middleware": "^1.1.0",
    "swagger-client": "^2.1.32",
    "tslib": "^1.5.0",
    "xmldom": "^0.1.27"
  },
  "devDependencies": {
    "@types/node": "^7.0.39",
    "@types/node-cache": "^4.1.0",
    "@types/redis": "^2.6.0",
    "@types/request": "^2.0.3",
    "@types/restify": "^4.3.5",
    "@types/restify-cors-middleware": "^1.0.1",
    "@types/xmldom": "^0.1.29",
    "fs-extra": "^1.0.0",
    "http-server": "^0.9.0",
    "nodemon": "^1.11.0",
    "typescript": "^2.4.2"
  },
  "files": [
    "lib"
  ]
}<|MERGE_RESOLUTION|>--- conflicted
+++ resolved
@@ -1,10 +1,6 @@
 {
   "name": "blis-sdk",
-<<<<<<< HEAD
-  "version": "0.102.1",
-=======
   "version": "0.103.0",
->>>>>>> 9d0237cf
   "description": "Node SDK for Blis",
   "main": "lib/Blis-SDK.js",
   "typings": "lib/Blis-SDK.d.ts",
